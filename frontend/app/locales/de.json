--- conflicted
+++ resolved
@@ -1,7 +1,4 @@
 {
-<<<<<<< HEAD
-  "commentForm.anonymous-uploading-disabled": "Der Upload von Bildern ist nur für registrierte Benutzer möglich. Bitte melde dich zuvor an.",
-=======
   "anonymousLoginForm.length-limit": "Der Benutzername muss aus mindestens drei Buchstaben bestehen",
   "anonymousLoginForm.log-in": "Einloggen",
   "anonymousLoginForm.symbol-limit": "Der Benutzername muss mit einem Buchstaben beginnen und darf nur lateinische Buchstaben, Zahlen, Unterstriche und Leerzeichen enthalten",
@@ -115,7 +112,6 @@
   "errors.to-many-request": "Du hast das maximale Anfragelimit erreicht.",
   "errors.unexpected-error": "Leider ist etwas schiefgegangen.",
   "root.pinned-comments": "Angeheftete Kommentare",
->>>>>>> c7e50593
   "root.powered-by": "Powered by <a>Remark42</a>",
   "root.show-more": "Weitere anzeigen",
   "settings.block": "Blockieren",
