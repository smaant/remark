--- conflicted
+++ resolved
@@ -244,11 +244,7 @@
 
     if (mods.view === 'preview') {
       return (
-<<<<<<< HEAD
-        <div className={b('comment', props, defaultMods)} id={`${COMMENT_NODE_CLASSNAME_PREFIX}${o.id}`} role="listitem article" aria-level={mods.level}>
-=======
-        <div className={b('comment', props, defaultMods)}>
->>>>>>> 28f279f4
+        <div className={b('comment', props, defaultMods)} role="listitem article" aria-level={mods.level}>
           <div className="comment__body">
             <div className="comment__info">
               <a href={`${o.locator.url}#${COMMENT_NODE_CLASSNAME_PREFIX}${o.id}`} className="comment__username">{o.user.name}</a>
